name: Sonar

on:
  workflow_run:
    workflows: [CI]
    types: [completed]

jobs:
  shared:
<<<<<<< HEAD
    uses: pantos-io/ci-workflows/.github/workflows/sonar.yml@v1
    secrets: inherit
=======
    uses: pantos-io/ci-workflows/.github/workflows/sonar.yml@v1
>>>>>>> 031e5255
<|MERGE_RESOLUTION|>--- conflicted
+++ resolved
@@ -7,9 +7,5 @@
 
 jobs:
   shared:
-<<<<<<< HEAD
     uses: pantos-io/ci-workflows/.github/workflows/sonar.yml@v1
-    secrets: inherit
-=======
-    uses: pantos-io/ci-workflows/.github/workflows/sonar.yml@v1
->>>>>>> 031e5255
+    secrets: inherit