--- conflicted
+++ resolved
@@ -13,9 +13,5 @@
 
 jobs:
   shared:
-<<<<<<< HEAD
     uses: pantos-io/ci-workflows/.github/workflows/sonar.yml@0fe4b48e705c2ba72be3aff2daf331a3a10fec43
-=======
-    uses: pantos-io/ci-workflows/.github/workflows/sonar.yml@84c18c1b5bf447e4a02f94c45c5266abab52bd55
-    secrets: inherit 
->>>>>>> e8c846f4
+    secrets: inherit