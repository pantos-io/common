name: Sonar

<<<<<<< HEAD
workflow_run:
  workflows: [CI]
  types: [completed]

jobs:
  shared:
    uses: pantos-io/ci-workflows/.github/workflows/sonar.yml@v1
=======
on:
  workflow_run:
    workflows: [CI]
    types: [completed]

jobs:
  shared:
    #uses: pantos-io/ci-workflows/.github/workflows/sonar.yml@b4f84736d0bfdce801b59ce862847885da3db776
    uses: juanmanuel-tirado/ci-workflows/.github/workflows/sonar.yaml@45980a74f6d11f4149b517457cba7f8df206923b
    secrets: inherit
>>>>>>> 48a9d0c3
<|MERGE_RESOLUTION|>--- conflicted
+++ resolved
@@ -1,14 +1,5 @@
 name: Sonar
 
-<<<<<<< HEAD
-workflow_run:
-  workflows: [CI]
-  types: [completed]
-
-jobs:
-  shared:
-    uses: pantos-io/ci-workflows/.github/workflows/sonar.yml@v1
-=======
 on:
   workflow_run:
     workflows: [CI]
@@ -16,7 +7,4 @@
 
 jobs:
   shared:
-    #uses: pantos-io/ci-workflows/.github/workflows/sonar.yml@b4f84736d0bfdce801b59ce862847885da3db776
-    uses: juanmanuel-tirado/ci-workflows/.github/workflows/sonar.yaml@45980a74f6d11f4149b517457cba7f8df206923b
-    secrets: inherit
->>>>>>> 48a9d0c3
+    uses: pantos-io/ci-workflows/.github/workflows/sonar.yml@v1
