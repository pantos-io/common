--- conflicted
+++ resolved
@@ -13,10 +13,5 @@
 
 jobs:
   shared:
-<<<<<<< HEAD
     uses: pantos-io/ci-workflows/.github/workflows/sonar.yml@0fe4b48e705c2ba72be3aff2daf331a3a10fec43
-    secrets: inherit
-=======
-    uses: pantos-io/ci-workflows/.github/workflows/sonar.yml@84c18c1b5bf447e4a02f94c45c5266abab52bd55
-    secrets: inherit 
->>>>>>> 6e97b6d2
+    secrets: inherit